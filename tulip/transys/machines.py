--- conflicted
+++ resolved
@@ -530,7 +530,6 @@
         enabled_trans = [
             (i, j, d)
             for i, j, d in self.edges_iter([from_state], data=True)
-<<<<<<< HEAD
             if project_dict(d, restricted_inputs) == inputs]
 
         if len(enabled_trans) == 0:
@@ -544,11 +543,6 @@
                 if possible_inputs not in some_possibilities:
                     some_possibilities.append(possible_inputs)
 
-=======
-	    for k in itertools.combinations(project_dict(d,self.inputs).iteritems(),len(inputs)) if k in itertools.permutations(inputs.iteritems(),len(inputs))] 
-#            for k in inputs.iteritems() if k in project_dict(d, self.inputs).items()] #MS added
-# if project_dict(d, self.inputs) == inputs]
->>>>>>> 74819a0f
         # must be deterministic
         try:
             ((_, next_state, attr_dict), ) = enabled_trans
