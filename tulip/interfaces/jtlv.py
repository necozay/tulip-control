# Copyright (c) 2012-2014 by California Institute of Technology
# All rights reserved.
#
# Redistribution and use in source and binary forms, with or without
# modification, are permitted provided that the following conditions
# are met:
#
# 1. Redistributions of source code must retain the above copyright
#    notice, this list of conditions and the following disclaimer.
#
# 2. Redistributions in binary form must reproduce the above copyright
#    notice, this list of conditions and the following disclaimer in the
#    documentation and/or other materials provided with the distribution.
#
# 3. Neither the name of the California Institute of Technology nor
#    the names of its contributors may be used to endorse or promote
#    products derived from this software without specific prior
#    written permission.
#
# THIS SOFTWARE IS PROVIDED BY THE COPYRIGHT HOLDERS AND CONTRIBUTORS
# "AS IS" AND ANY EXPRESS OR IMPLIED WARRANTIES, INCLUDING, BUT NOT
# LIMITED TO, THE IMPLIED WARRANTIES OF MERCHANTABILITY AND FITNESS
# FOR A PARTICULAR PURPOSE ARE DISCLAIMED.  IN NO EVENT SHALL CALTECH
# OR THE CONTRIBUTORS BE LIABLE FOR ANY DIRECT, INDIRECT, INCIDENTAL,
# SPECIAL, EXEMPLARY, OR CONSEQUENTIAL DAMAGES (INCLUDING, BUT NOT
# LIMITED TO, PROCUREMENT OF SUBSTITUTE GOODS OR SERVICES; LOSS OF
# USE, DATA, OR PROFITS; OR BUSINESS INTERRUPTION) HOWEVER CAUSED AND
# ON ANY THEORY OF LIABILITY, WHETHER IN CONTRACT, STRICT LIABILITY,
# OR TORT (INCLUDING NEGLIGENCE OR OTHERWISE) ARISING IN ANY WAY OUT
# OF THE USE OF THIS SOFTWARE, EVEN IF ADVISED OF THE POSSIBILITY OF
# SUCH DAMAGE.
"""
Interface to the JTLV implementation of GR(1) synthesis

Relevant links:
  - U{JTLV<http://jtlv.ysaar.net/>}
"""
import logging
logger = logging.getLogger(__name__)
import os
import re
import subprocess
import tempfile
import warnings
import networkx as nx
from tulip.spec import translation


JTLV_PATH = os.path.abspath(os.path.dirname(__file__))
JTLV_EXE = 'jtlv_grgame.jar'

DEBUG_SMV_FILE = 'smv.txt'
DEBUG_LTL_FILE = 'ltl.txt'
DEBUG_AUT_FILE = 'aut.txt'


def check_realizable(spec, heap_size='-Xmx128m', priority_kind=-1,
                     init_option=1):
    """Decide realizability of specification defined by given GRSpec object.

    @return: True if realizable, False if not, or an error occurs.
    """
    fSMV, fLTL, fAUT = create_files(spec)
    realizable = solve_game(spec, fSMV, fLTL, fAUT, heap_size,
                            priority_kind, init_option)
    os.unlink(fSMV)
    os.unlink(fLTL)
    os.unlink(fAUT)
    return realizable


def solve_game(
    spec, fSMV, fLTL, fAUT, heap_size='-Xmx128m',
    priority_kind=3, init_option=1
):
    """Decide realizability of specification.

    Return True if realizable, False if not, or an error occurs.
    Automaton is extracted for file names by fAUT, unless priority_kind == -1


    @type spec: L{GRSpec}
    @param fSMV, fLTL, fAUT: file name for use with JTLV.  This
        enables synthesize() to access them later on.
    @param heap_size: a string that specifies java heap size.

    @param priority_kind: a string of length 3 or an integer that specifies
        the type of priority used in extracting the
        automaton. Possible values of C{priority_kind} are:

            - -1 - No Automaton
            - 3 - 'ZYX'
            - 7 - 'ZXY'
            - 11 - 'YZX'
            - 15 - 'YXZ'
            - 19 - 'XZY'
            - 23 - 'XYZ'

        Here X means that the controller tries to disqualify one of
        the environment assumptions, Y means that the controller tries
        to advance with a finite path to somewhere, and Z means that
        the controller tries to satisfy one of his guarantees.

    @param init_option: an integer that specifies how to handle the
        initial state of the system. Possible values of C{init_option}
        are:

            - 0 - The system has to be able to handle all
                the possible initial system
                states specified on the guarantee side of the specification.

            - 1 (default) - The system can choose its initial state,
                in response to the initial
                environment state. For each initial environment state,
                the resulting automaton contains
                exactly one initial system state,
                starting from which the system can satisfy the specification.

            - 2 - The system can choose its initial state,
                in response to the initial environment state.
                For each initial environment state, the resulting
                automaton contain all the possible initial system states,
                starting from which the system can satisfy the specification.
    """
    priority_kind = get_priority(priority_kind)

    # init_option
    if (isinstance(init_option, int)):
        if (init_option < 0 or init_option > 2):
            warnings.warn("Unknown init_option. Setting it to the default (1)")
            init_option = 1
    else:
        warnings.warn("Unknown init_option. Setting it to the default (1)")
        init_option = 1

<<<<<<< HEAD

=======
>>>>>>> 62e69ff6
    call_jtlv(heap_size, fSMV, fLTL, fAUT, priority_kind, init_option)

    realizable = False

    f = open(fAUT, 'r')
    for line in f:
        if ("Specification is realizable" in line):
            realizable = True
            break
        elif ("Specification is unrealizable" in line):
            realizable = False
            break

    if (realizable and priority_kind > 0):
        print("\nAutomaton successfully synthesized.\n")
    elif (priority_kind > 0):
        print("\nERROR: Specification was unrealizable.\n")

    return realizable


def synthesize(
    spec, heap_size='-Xmx128m', priority_kind=3,
    init_option=1
):
    """Synthesize a strategy satisfying the specification.

    Arguments are described in documentation for L{solve_game}.

    @return: Return strategy as instance of L{MealyMachine}, or a list
        of counter-examples as returned by L{get_counterexamples}.
    """
    fSMV, fLTL, fAUT = create_files(spec)

    realizable = solve_game(spec, fSMV, fLTL, fAUT, heap_size,
                            priority_kind, init_option)

    if realizable:
        logger.info('loading JTLV output...')

        with open(fAUT, 'r') as f:
            lines = f.readlines()

        logger.info('JTLV returned:\n' + '\n'.join(lines))

        aut = jtlv_output_to_networkx(lines, spec)

        os.unlink(fSMV)
        os.unlink(fLTL)
        os.unlink(fAUT)
        return aut
    else:
        counter_examples = get_counterexamples(fAUT)
        os.unlink(fSMV)
        os.unlink(fLTL)
        os.unlink(fAUT)
        return counter_examples


def create_files(spec):
    """Create temporary files for read/write by JTLV."""
    fSMV = tempfile.NamedTemporaryFile(delete=False, suffix='smv')
    fSMV.write(generate_jtlv_smv(spec))
    fSMV.close()

    fLTL = tempfile.NamedTemporaryFile(delete=False, suffix="ltl")
    fLTL.write(generate_jtlv_ltl(spec))
    fLTL.close()

    fAUT = tempfile.NamedTemporaryFile(delete=False)
    fAUT.close()
    return fSMV.name, fLTL.name, fAUT.name


def get_priority(priority_kind):
    """Validate and convert priority_kind to the corresponding integer.

    @type priority_kind: str or int
    @param priority_kind: a string of length 3 or integer as may be
        used when invoking L{solve_game}.  Check documentation there
        for possible values.

    @rtype: int
    @return: if given priority_kind is permissible, then return
        integer representation of it.  Else, return default ("ZYX").
    """
    if isinstance(priority_kind, str):
        if (priority_kind == 'ZYX'):
            priority_kind = 3
        elif (priority_kind == 'ZXY'):
            priority_kind = 7
        elif (priority_kind == 'YZX'):
            priority_kind = 11
        elif (priority_kind == 'YXZ'):
            priority_kind = 15
        elif (priority_kind == 'XZY'):
            priority_kind = 19
        elif (priority_kind == 'XYZ'):
            priority_kind = 23
        else:
            warnings.warn('Unknown priority_kind.' +
                          'Setting it to the default (ZYX)')
            priority_kind = 3
    elif isinstance(priority_kind, int):
        if (
            priority_kind > 0 and priority_kind != 3 and
            priority_kind != 7 and priority_kind != 11 and
            priority_kind != 15 and priority_kind != 19 and
            priority_kind != 23
        ):
            warnings.warn("Unknown priority_kind." +
                          " Setting it to the default (ZYX)")
            priority_kind = 3
    else:
        warnings.warn("Unknown priority_kind. Setting it to the default (ZYX)")
        priority_kind = 3
    return priority_kind


def call_jtlv(heap_size, fSMV, fLTL, fAUT, priority_kind, init_option):
    """Subprocess calls to JTLV."""
    logger.info(
        ('Calling jtlv with arguments:\n'
         '  heap size: {heap}\n'
         '  jtlv path: {path}\n'
         '  priority_kind: {priority}\n').format(
            heap=heap_size,
            path=JTLV_PATH,
            priority=priority_kind
        )
    )

    if JTLV_EXE:
        jtlv_grgame = os.path.join(JTLV_PATH, JTLV_EXE)

        cmd = ['java', heap_size, '-jar', jtlv_grgame, fSMV, fLTL, fAUT,
               str(priority_kind), str(init_option)]

        # debugging log
        if logger.getEffectiveLevel() <= logging.DEBUG:
            logger.debug(jtlv_grgame)
            logger.debug(' '.join(cmd))

            # besides dumping to debug logging stream,
            # also copy files to ease manual debugging
            import shutil

            shutil.copyfile(fSMV, DEBUG_SMV_FILE)
            shutil.copyfile(fLTL, DEBUG_LTL_FILE)
            shutil.copyfile(fAUT, DEBUG_AUT_FILE)

        try:
            subprocess.call(cmd)
        except OSError as e:
            if e.errno == os.errno.ENOENT:
                raise Exception('Java not found in path: cannot run jtlv.')
            else:
                raise
    else:
        # For debugging purposes
        classpath = '{a}:{b}'.format(
            a=os.path.join(JTLV_PATH, 'JTLV'),
            b=os.path.join(JTLV_PATH, "JTLV", 'jtlv-prompt1.4.1.jar')
        )

        cmd = ['java', heap_size, '-cp', classpath, 'GRMain',
               fSMV, fLTL, fAUT, priority_kind, init_option]

        logger.debug(' '.join(cmd))
        subprocess.call(cmd)


def canon_to_jtlv_domain(dom):
    """Convert an LTL or GRSpec variable domain to JTLV style.

    @param dom: a variable domain, as would be provided by the values
    in the output_variables attribute of L{spec.form.LTL} or sys_vars
    of L{spec.form.GRSpec}.

    @rtype: str
    @return: variable domain string, ready for use in an SMV file, as
        expected by the JTLV solver.
    """
    if dom == 'boolean':
        return dom
    elif isinstance(dom, tuple) and len(dom) == 2:
        return '{%s}' % ', '.join([str(i) for i in xrange(dom[0], dom[1]+1)])
    else:
        raise ValueError("Unrecognized domain type: "+str(dom))


def generate_jtlv_smv(spec):
    """Return the SMV module definitions needed by JTLV.

    Raises exception if malformed GRSpec object is detected.

    @type spec: L{GRSpec}

    @rtype: str
    @return: string conforming to SMV file format that JTLV expects.
    """
    # Define env vars
    env = []
    for var, dom in spec.env_vars.iteritems():
<<<<<<< HEAD
        int_dom = form.convert_domain(dom)
=======
        int_dom = translation.convert_domain(dom)
>>>>>>> 62e69ff6

        env.append('\t\t{v} : {c};'.format(
            v=var, c=canon_to_jtlv_domain(int_dom)
        ))

    # Define sys vars
    sys = []
    for var, dom in spec.sys_vars.iteritems():
<<<<<<< HEAD
        int_dom = form.convert_domain(dom)
=======
        int_dom = translation.convert_domain(dom)
>>>>>>> 62e69ff6

        sys.append('\t\t{v} : {c};'.format(
            v=var, c=canon_to_jtlv_domain(int_dom)
        ))

    env_vars = '\n'.join(env)
    sys_vars = '\n'.join(sys)

    smv = smv_template.format(env_vars=env_vars, sys_vars=sys_vars)

    logger.debug('SMV file:\n' + smv)
    return smv


smv_template = '''
MODULE main
    VAR
        e : env();
        s : sys();

MODULE env -- inputs
    VAR
{env_vars}


MODULE sys -- outputs
    VAR
{sys_vars}
'''


def generate_jtlv_ltl(spec):
    """Return LTL specification for JTLV.

    @type spec: L{GRSpec}
    """
    a, g = translation.translate(spec, 'jtlv')

    if not a:
        a = 'TRUE'

    if not g:
        g = 'TRUE'

    ltl = ltl_template.format(a=a, g=g)

    logger.debug('JTLV input formula:\n' + ltl)

    return ltl


ltl_template = '''
LTLSPEC
(
{a}
);

LTLSPEC
(
{g}
);
'''


def jtlv_output_to_networkx(lines, spec):
    """Return a graph after parsing JTLV's output.

    @param lines: as loaded from file
    @type lines: C{list} of C{str}

    @type spec: L{GRSpec}

    @rtype: C{networkx.DiGraph}
    """
    logger.info('parsing jtlv output to create a graph...')

    g = nx.DiGraph()

    varnames = dict(spec.sys_vars)
    varnames.update(spec.env_vars)

<<<<<<< HEAD
    g.env_vars = spec.env_vars.copy()
    g.sys_vars = spec.sys_vars.copy()
=======
    # g.env_vars = spec.env_vars.copy()
    # g.sys_vars = spec.sys_vars.copy()
>>>>>>> 62e69ff6

    for line in lines:
        # parse states
        if line.find('State ') >= 0:
            state_id = re.search('State (\d+)', line)
            state_id = int(state_id.group(1))

            state = dict(re.findall('(\w+):(\w+)', line))
            for var, val in state.iteritems():
                try:
                    state[var] = int(val)
                except:
                    state[var] = val

                if varnames:
                    if var not in varnames:
                        logger.error('Unknown variable "{var}"'.format(
                                     var=var))

            for var, dom in varnames.iteritems():
                # singleton domain ?
                if isinstance(dom, tuple):
                    if dom[0] == dom[1]:
                        state[var] = dom[0]
                if isinstance(dom, list):
                    if len(dom) == 1:
                        state[var] = dom[0]
                # still missing ?
                if var not in state:
                    raise ValueError(
                        'Variable "{var}" not assigned in "{line}"'.format(
                            var=var, line=line))

        # parse transitions
        if line.find('successors') >= 0:
            succ = [int(x) for x in re.findall(' (\d+)', line)]

            g.add_node(state_id, state=state)
            g.add_edges_from([(state_id, v) for v in succ])

    logger.info('done parsing jtlv output.\n')
    return g


def get_counterexamples(aut_file):
    """Return a list of dictionaries, each representing a counter example.

    @param aut_file: a string containing the name of the file
        containing the counter examples generated by JTLV.
    """
    counter_examples = []
    line_found = False
    f = open(aut_file, 'r')
    for line in f:
        if (line.find('The env player can win from states') >= 0):
            line_found = True
            continue
        if (line_found and (len(line) == 0 or line.isspace())):
            line_found = False
        if (line_found):
            counter_ex = dict(re.findall('(\w+):([-+]?\d+)', line))
            for var, val in counter_ex.iteritems():
                counter_ex[var] = int(val)
            counter_examples.append(counter_ex)
            logger.info(counter_ex)
    return counter_examples


def remove_comments(spec):
    """Remove comment lines from string."""
    speclines = spec.split('\n')
    newspec = ''
    for line in speclines:
        if '--' not in line:
            newspec += line + '\n'
    return newspec


def check_vars(varNames):
    """Complain if any variable name is a number or not a string."""
    for item in varNames:
        # Check that the vars are strings
        if type(item) != str:
            logger.error("Prop " + str(item) + " is invalid")
            return False

        # Check that the keys are not numbers
        try:
            int(item)
            float(item)
            logger.errror("Prop " + str(item) + " is invalid")
            return False
        except ValueError:
            continue
    return True


def check_spec(spec, varNames):
    """Verify that all non-operators in "spec" are in the list of vars."""
    # Replace all special characters with whitespace
    special_characters = [
        "next(", "[]", "<>", "->", "&", "|", "!",
        "(", ")", "\n", "<", ">", "<=", ">=", "<->", "\t", "="]
    for word in special_characters:
        spec = spec.replace(word, "")

    # Now, replace all variable names and values with whitespace as well.
    for value in varNames:
        if isinstance(value, (list, tuple)):
            for individual_value in value:
                spec = spec.replace(str(individual_value), "")
        else:
            spec = spec.replace(value, "")

    # Remove all instances of "true" and "false"
    spec = spec.lower()

    spec = spec.replace("true", "")
    spec = spec.replace("false", "")

    # Make sure that the resulting string is empty
    spec = spec.split()

    return not spec<|MERGE_RESOLUTION|>--- conflicted
+++ resolved
@@ -133,10 +133,6 @@
         warnings.warn("Unknown init_option. Setting it to the default (1)")
         init_option = 1
 
-<<<<<<< HEAD
-
-=======
->>>>>>> 62e69ff6
     call_jtlv(heap_size, fSMV, fLTL, fAUT, priority_kind, init_option)
 
     realizable = False
@@ -341,11 +337,7 @@
     # Define env vars
     env = []
     for var, dom in spec.env_vars.iteritems():
-<<<<<<< HEAD
-        int_dom = form.convert_domain(dom)
-=======
         int_dom = translation.convert_domain(dom)
->>>>>>> 62e69ff6
 
         env.append('\t\t{v} : {c};'.format(
             v=var, c=canon_to_jtlv_domain(int_dom)
@@ -354,11 +346,7 @@
     # Define sys vars
     sys = []
     for var, dom in spec.sys_vars.iteritems():
-<<<<<<< HEAD
-        int_dom = form.convert_domain(dom)
-=======
         int_dom = translation.convert_domain(dom)
->>>>>>> 62e69ff6
 
         sys.append('\t\t{v} : {c};'.format(
             v=var, c=canon_to_jtlv_domain(int_dom)
@@ -440,13 +428,8 @@
     varnames = dict(spec.sys_vars)
     varnames.update(spec.env_vars)
 
-<<<<<<< HEAD
-    g.env_vars = spec.env_vars.copy()
-    g.sys_vars = spec.sys_vars.copy()
-=======
     # g.env_vars = spec.env_vars.copy()
     # g.sys_vars = spec.sys_vars.copy()
->>>>>>> 62e69ff6
 
     for line in lines:
         # parse states
