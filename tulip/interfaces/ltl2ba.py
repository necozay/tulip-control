# Copyright (c) 2014 by California Institute of Technology
# All rights reserved.
#
# Redistribution and use in source and binary forms, with or without
# modification, are permitted provided that the following conditions
# are met:
#
# 1. Redistributions of source code must retain the above copyright
#    notice, this list of conditions and the following disclaimer.
#
# 2. Redistributions in binary form must reproduce the above copyright
#    notice, this list of conditions and the following disclaimer in the
#    documentation and/or other materials provided with the distribution.
#
# 3. Neither the name of the California Institute of Technology nor
#    the names of its contributors may be used to endorse or promote
#    products derived from this software without specific prior
#    written permission.
#
# THIS SOFTWARE IS PROVIDED BY THE COPYRIGHT HOLDERS AND CONTRIBUTORS
# "AS IS" AND ANY EXPRESS OR IMPLIED WARRANTIES, INCLUDING, BUT NOT
# LIMITED TO, THE IMPLIED WARRANTIES OF MERCHANTABILITY AND FITNESS
# FOR A PARTICULAR PURPOSE ARE DISCLAIMED.  IN NO EVENT SHALL CALTECH
# OR THE CONTRIBUTORS BE LIABLE FOR ANY DIRECT, INDIRECT, INCIDENTAL,
# SPECIAL, EXEMPLARY, OR CONSEQUENTIAL DAMAGES (INCLUDING, BUT NOT
# LIMITED TO, PROCUREMENT OF SUBSTITUTE GOODS OR SERVICES; LOSS OF
# USE, DATA, OR PROFITS; OR BUSINESS INTERRUPTION) HOWEVER CAUSED AND
# ON ANY THEORY OF LIABILITY, WHETHER IN CONTRACT, STRICT LIABILITY,
# OR TORT (INCLUDING NEGLIGENCE OR OTHERWISE) ARISING IN ANY WAY OUT
# OF THE USE OF THIS SOFTWARE, EVEN IF ADVISED OF THE POSSIBILITY OF
# SUCH DAMAGE.
<<<<<<< HEAD
"""interface to ltl2ba"""
=======
"""Interface to ltl2ba"""
>>>>>>> 62e69ff6
import logging
logger = logging.getLogger(__name__)
import subprocess
import networkx as nx
import ply.lex
import ply.yacc


TABMODULE = 'ltl2ba_parsetab'


class Lexer(object):
    """Token rules to build lexer for ltl2ba output."""

    reserved = {
        'goto': 'GOTO',
        'if': 'IF',
        'fi': 'FI',
        'never': 'NEVER',
        'skip': 'SKIP'}

    tokens = (
        'TRUE', 'FALSE',
        'NUMBER',
        'NOT', 'AND', 'OR', 'XOR', 'IMP', 'BIMP',
        'EQUALS', 'NEQUALS', 'LT', 'LE', 'GT', 'GE',
        'PLUS', 'MINUS', 'TIMES', 'DIV',
        'LPAREN', 'RPAREN', 'LBRACE', 'RBRACE',
        'COLON', 'COLON2', 'SEMI',
        'COMMENT', 'NAME') + tuple(reserved.values())

    # Tokens
    t_TRUE = 'TRUE|True|true'
    t_FALSE = 'FALSE|False|false'

    t_COMMENT = '/\*.*\*/'
    t_NOT = r'\!'
    t_AND = r'\&\&|\&'
    t_OR = r'\|\||\|'
    t_XOR = r'\^'

    t_EQUALS = r'\=|\=\='
    t_NEQUALS = r'\!\='
    t_LT = r'\<'
    t_LE = r'\<\='
    t_GT = r'>\='
    t_GE = r'>'

    t_LPAREN = r'\('
    t_RPAREN = r'\)'
    t_LBRACE = r'\{'
    t_RBRACE = r'\}'
    t_SEMI = r';'
    t_COLON2 = r'::'
    t_COLON = r':'

    t_NUMBER = r'\d+'

    t_IMP = r'->'

    # Ignored characters
    t_ignore = ' \t'

    def __init__(self):
        self.lexer = ply.lex.lex(module=self, debug=False)

    def t_newline(self, t):
        r'\n+'
        t.lexer.lineno += t.value.count("\n")

    def t_error(self, t):
        logger.warn("Illegal character '%s'" % t.value[0])
        t.lexer.skip(1)

    def t_name(self, t):
        r'[A-Za-z_][a-zA-Z0-9_]*'
        t.type = self.reserved.get(t.value, 'NAME')
        return t


class Parser(object):
    """Production rules to build parser for ltl2ba output."""

    precedence = (
        # ('right', 'UNTIL', 'RELEASE'),
        ('right', 'BIMP'),
        ('right', 'IMP'),
        ('left', 'XOR'),
        ('left', 'OR'),
        ('left', 'AND'),
        # ('right', 'ALWAYS', 'EVENTUALLY'),
        # ('right', 'NEXT'),
        ('right', 'NOT'),
        # ('left', 'PRIME'),
        ('nonassoc', 'EQUALS', 'NEQUALS', 'LT', 'LE', 'GT', 'GE'),
        ('nonassoc', 'TIMES', 'DIV'),
        ('nonassoc', 'PLUS', 'MINUS'),
        ('nonassoc', 'TRUE', 'FALSE'))

    def __init__(self):
        """Build lexer and parser."""
        self.lexer = Lexer()
        self.tokens = self.lexer.tokens
        self.parser = ply.yacc.yacc(module=self, tabmodule=TABMODULE,
                                    write_tables=True, debug=False)
        self.g = None
        self.initial_nodes = None
        self.accepting_nodes = None
        self.symbols = None

    def parse(self, ltl2ba_output):
        """Return a Buchi automaton from parsing C{ltl2ba_output}.

        @return: Buchi automaton as a 3-`tuple` containing:
          - `dict` mapping symbols to types (all `"boolean"`)
          - `networkx.MultiDiGraph`, each edge labeled with a
            `"guard"` that is a Boolean formula as `str`
          - `set` of initial nodes
          - `set` of accepting nodes
        """
        self.g = nx.MultiDiGraph()
        # flat is better than nested
        self.initial_nodes = set()
        self.accepting_nodes = set()
        self.symbols = dict()
        self.parser.parse(ltl2ba_output, lexer=self.lexer.lexer)
        return (self.symbols, self.g,
                self.initial_nodes, self.accepting_nodes)

    def p_claim(self, p):
        """claim : NEVER LBRACE COMMENT clauses RBRACE"""
        p[0] = p[4]

    def p_clauses(self, p):
        """clauses : clauses clause"""
        p[0] = p[1] + [p[2]]

    def p_clauses_end(self, p):
        """clauses : clause"""
        p[0] = [p[1]]

    def p_clause(self, p):
        """clause : if_clause"""
        p[0] = p[1]

    def p_clause_labeled(self, p):
        """clause : state COLON if_clause"""
        u = p[1]
        if_clause = p[3]
        for guard, v in if_clause:
            self.g.add_edge(u, v, guard=guard)
        p[0] = (u, if_clause)

    def p_if_clause(self, p):
        """if_clause : IF cases FI SEMI"""
        p[0] = p[2]

    def p_cases(self, p):
        """cases : cases case"""
        p[0] = p[1] + [p[2]]

    def p_cases_end(self, p):
        """cases : case"""
        p[0] = [p[1]]

    def p_case(self, p):
        """case : COLON2 expr IMP goto"""
        p[0] = (p[2], p[4])

    def p_expr_paren(self, p):
        """expr : LPAREN expr RPAREN"""
        p[0] = '({expr})'.format(expr=p[2])

    def p_and(self, p):
        """expr : expr AND expr"""
        p[0] = '({x} and {y})'.format(x=p[1], y=p[3])

    def p_or(self, p):
        """expr : expr OR expr"""
        p[0] = '({x} or {y})'.format(x=p[1], y=p[3])

    def p_not(self, p):
        """expr : NOT expr"""
        p[0] = '(not {expr})'.format(expr=p[2])

    def p_number(self, p):
        """expr : NUMBER"""
        p[0] = int(p[1])

    def p_expr_name(self, p):
        """expr : NAME"""
        self.symbols[p[1]] = 'boolean'
        p[0] = p[1]

    def p_goto(self, p):
        """goto : GOTO state"""
        p[0] = p[2]

    def p_state(self, p):
        """state : NAME"""
        state = p[1]
        self.g.add_node(state)
        if 'init' in state:
            self.initial_nodes.add(state)
        elif 'accept' in state:
            self.accepting_nodes.add(state)
        p[0] = p[1]

    def p_empty(self, p):
        """empty :"""

    def p_error(self, p):
        logger.error('Syntax error at ' + p.value)


def call_ltl2ba(formula, prefix=''):
    """Load a Buchi Automaton from a Never Claim.

<<<<<<< HEAD
    depends
=======
    TODO
    ====
    Make sure guard semantics properly accounted for:
    'prop' | '!prop' | '1' and skip

    Depends
>>>>>>> 62e69ff6
    =======
    ltl2ba: http://www.lsv.ens-cachan.fr/~gastin/ltl2ba/

    @param formula: LTL formula for input to ltl2ba
    @type formula: str

    @return: Buchi Automaton
    @rtype: tulip.transys.BA
<<<<<<< HEAD

    todo: make sure guard semantics properly accounted for:
        'prop' | '!prop' | '1' and skip
=======
>>>>>>> 62e69ff6
    """
    try:
        subprocess.call(['ltl2ba', '-h'], stdout=subprocess.PIPE)
    except OSError:
        raise Exception('cannot find ltl2ba on path')
    p = subprocess.Popen(
        [prefix + 'ltl2ba', '-f', '"{f}"'.format(f=formula)],
        stdout=subprocess.PIPE,
        stderr=subprocess.STDOUT)
    p.wait()
    ltl2ba_output = p.stdout.read()
    logger.info('ltl2ba output:\n\n{s}\n'.format(s=ltl2ba_output))
    if p.returncode != 0:
        raise Exception('Error when converting LTL to Buchi.')
    return ltl2ba_output


if __name__ == '__main__':
    logging.basicConfig(level=logging.DEBUG)
    logger.setLevel(level=logging.DEBUG)
    parser = Parser()
    f = '[] !s && <> (a || c) && <> (b U c)'
    out = call_ltl2ba(f)
    symbols, g, initial, accepting = parser.parse(out)
    g.save('ba.pdf')<|MERGE_RESOLUTION|>--- conflicted
+++ resolved
@@ -29,11 +29,7 @@
 # OR TORT (INCLUDING NEGLIGENCE OR OTHERWISE) ARISING IN ANY WAY OUT
 # OF THE USE OF THIS SOFTWARE, EVEN IF ADVISED OF THE POSSIBILITY OF
 # SUCH DAMAGE.
-<<<<<<< HEAD
-"""interface to ltl2ba"""
-=======
 """Interface to ltl2ba"""
->>>>>>> 62e69ff6
 import logging
 logger = logging.getLogger(__name__)
 import subprocess
@@ -252,16 +248,12 @@
 def call_ltl2ba(formula, prefix=''):
     """Load a Buchi Automaton from a Never Claim.
 
-<<<<<<< HEAD
-    depends
-=======
     TODO
     ====
     Make sure guard semantics properly accounted for:
     'prop' | '!prop' | '1' and skip
 
     Depends
->>>>>>> 62e69ff6
     =======
     ltl2ba: http://www.lsv.ens-cachan.fr/~gastin/ltl2ba/
 
@@ -270,12 +262,6 @@
 
     @return: Buchi Automaton
     @rtype: tulip.transys.BA
-<<<<<<< HEAD
-
-    todo: make sure guard semantics properly accounted for:
-        'prop' | '!prop' | '1' and skip
-=======
->>>>>>> 62e69ff6
     """
     try:
         subprocess.call(['ltl2ba', '-h'], stdout=subprocess.PIPE)
