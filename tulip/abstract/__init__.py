--- conflicted
+++ resolved
@@ -1,9 +1,4 @@
-<<<<<<< HEAD
-# Copyright (c) 2013, 2014 by California Institute of Technology
-# and 2014 The Regents of the University of Michigan
-=======
 # Copyright (c) 2013-2014 by California Institute of Technology
->>>>>>> 42d3f0c1
 # All rights reserved.
 #
 # Redistribution and use in source and binary forms, with or without
