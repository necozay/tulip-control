--- conflicted
+++ resolved
@@ -1,9 +1,5 @@
-<<<<<<< HEAD
 # Copyright (c) 2012-2015 by California Institute of Technology
-=======
-# Copyright (c) 2012 - 2014 by California Institute of Technology
 # and 2014 The Regents of the University of Michigan
->>>>>>> 74819a0f
 # All rights reserved.
 #
 # Redistribution and use in source and binary forms, with or without
